--- conflicted
+++ resolved
@@ -307,7 +307,7 @@
   };
 
   // Note: searchBusinessListings removed in favor of BusinessAutocomplete component
-<<<<<<< HEAD
+
 
   const handleBusinessSelect = async () => {
     if (selectedBusiness) {
@@ -456,13 +456,7 @@
         setIsLoading(false);
         setLoadingMessage('');
       }
-=======
-  
-  const handleBusinessSelect = () => {
-    if (selectedBusiness) {
-      // Move to next step
-      setStep('business-info');
->>>>>>> b4eb4a3a
+
     }
   };
 
